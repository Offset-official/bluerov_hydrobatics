from importlib import resources
from copy import deepcopy
import gymnasium as gym
import numpy as np
from gymnasium import spaces
from bluerov2_gym.envs.core.dynamics import Dynamics
from bluerov2_gym.envs.core.rewards import Reward, SinglePointReward
from bluerov2_gym.envs.core.visualization.renderer import BlueRovRenderer
from random import random


class BlueRov(gym.Env):
    """
    BlueROV2 Gymnasium Environment

    This environment simulates the dynamics of a BlueROV2 underwater vehicle
    for reinforcement learning tasks. It includes position and velocity states
    in a 3D environment with heading angle.

    State variables:
    - x, y, z: 3D position coordinates
    - theta: heading angle
    - vx, vy, vz: linear velocities
    - omega: angular velocity
    """

    metadata = {"render_modes": ["human"], "render_fps": 30}

    def __init__(self, render_mode=None):
        """
        Initialize the BlueROV environment

        Args:
            render_mode (str, optional): Rendering mode. Use "human" for visualization.
        """
        super().__init__()

        if render_mode is not None:

            with resources.path("bluerov2_gym.assets", "BlueRov2.dae") as asset_path:
                self.model_path = str(asset_path)
            self.renderer = BlueRovRenderer()
            self.render_mode = render_mode

        self.dynamics = Dynamics()

        self.state = {
            "x": 0.0,  # x position (m)
            "y": 0.0,  # y position (m)
            "z": 0.0,  # depth (m)
            "theta": 0.0,  # heading angle (rad)
            "vx": 0.0,  # x velocity (m/s)
            "vy": 0.0,  # y velocity (m/s)
            "vz": 0.0,  # vertical velocity (m/s)
            "omega": 0.0,  # angular velocity (rad/s)
        }

        self.init_state = deepcopy(self.state)

        self.goal_point = self.compute_random_goal_point()

        self.threshold_distance = 0.1

        self.reward_fn = SinglePointReward(threshold=self.threshold_distance)

        # 4 normalized thruster commands between -1.0 and 1.0
        self.action_space = spaces.Box(
            low=np.array([-1.0, -1.0, -1.0, -1.0], dtype=np.float32),
            high=np.array([1.0, 1.0, 1.0, 1.0], dtype=np.float32),
            shape=(4,),
            dtype=np.float32,
        )

        self.observation_space = spaces.Dict(
            {
                "offset_x": spaces.Box(-np.inf, np.inf, shape=(1,), dtype=np.float64),
                "offset_y": spaces.Box(-np.inf, np.inf, shape=(1,), dtype=np.float64),
                "offset_z": spaces.Box(-np.inf, np.inf, shape=(1,), dtype=np.float64),
                "offset_theta": spaces.Box(
                    -np.inf, np.inf, shape=(1,), dtype=np.float64
                ),
                "vx": spaces.Box(-np.inf, np.inf, shape=(1,), dtype=np.float64),
                "vy": spaces.Box(-np.inf, np.inf, shape=(1,), dtype=np.float64),
                "vz": spaces.Box(-np.inf, np.inf, shape=(1,), dtype=np.float64),
                "omega": spaces.Box(-np.inf, np.inf, shape=(1,), dtype=np.float64),
            }
        )

        self.dt = 0.1  # Time step (seconds)
        self.render_mode = render_mode

        if self.render_mode == "human":
            self.render()

    def reset(self, *, seed=None, options=None):
        """
        Reset the environment to an initial state.

        Args:
            seed (int, optional): Random seed for reproducibility
            options (dict, optional): Additional configuration options

        Returns:
            tuple: (observation, info)
        """
        super().reset(seed=seed)

        self.state = deepcopy(self.init_state)
        self.goal_point = self.compute_random_goal_point()

        self.disturbance_dist = self.dynamics.reset()

        obs = self.compute_observation()

        info = {
            "distance_from_goal": self.compute_distance_from_goal(),
        }

        return obs, info

    def step(self, action):
        """
        Take a step in the environment given an action.

        Args:
            action (numpy.ndarray): Array of 4 thruster commands (-1.0 to 1.0)

        Returns:
            tuple: (observation, reward, terminated, truncated, info)
        """
        self.dynamics.step(self.state, action)

        obs = self.compute_observation()

        # Reset conditions
        terminated = False
        truncated = False

        # Check boundary conditions for termination
        if abs(self.state["z"]) > 10.0:  # Depth limit
            terminated = True
        if (
            abs(self.state["x"]) > 15.0 or abs(self.state["y"]) > 15.0
        ):  # Horizontal boundaries
            terminated = True

        distance_from_goal = self.compute_distance_from_goal()
        action_magnitude = self.compute_action_magnitude(action)

        is_success = bool(distance_from_goal < self.threshold_distance)
        terminated = bool(terminated or is_success)

        reward = self.reward_fn.get_reward(
            distance_from_goal, obs["offset_theta"][0], action_magnitude
        )

        info = {
            "distance_from_goal": distance_from_goal,
            "reward": reward,
            "action_magnitude": action_magnitude,
            "is_success": is_success,
        }

        if self.render_mode == "human":
            self.step_sim()

        return obs, reward, terminated, truncated, info

    def render(self):
        """
        Render the environment if in human mode.
        """
        self.renderer.render(self.model_path, self.init_state)
        self.renderer.visualize_waypoints(
            [[0, 0, 0, 0], self.goal_point],
            current_idx=1,
        )

    def step_sim(self):
        """
        Update the visualization with the current state.
        """
        self.renderer.step_sim(self.state)
        self.renderer.visualize_waypoints(
            [[0, 0, 0, 0], self.goal_point],
            current_idx=1,
        )

    def compute_observation(self):

        obs = {
            "offset_x": np.array([self.state["x"] - self.goal_point[0]]),
            "offset_y": np.array([self.state["y"] - self.goal_point[1]]),
            "offset_z": np.array([self.state["z"] - self.goal_point[2]]),
            "offset_theta": np.array([self.state["theta"] - self.goal_point[3]]),
            "vx": np.array([self.state["vx"]]),
            "vy": np.array([self.state["vy"]]),
            "vz": np.array([self.state["vz"]]),
            "omega": np.array([self.state["omega"]]),
        }

        return obs

    def compute_distance_from_goal(self):

        return np.linalg.norm(
            np.array(
                [
                    self.state["x"] - self.goal_point[0],
                    self.state["y"] - self.goal_point[1],
                    self.state["z"] - self.goal_point[2],
                ]
            )
        )

    def compute_action_magnitude(self, action):
        return np.linalg.norm(action)

    def compute_random_goal_point(self):
        """
        Generate a random point on the surface of a unit sphere around the origin.
        """

        theta = 2 * np.pi * random()
        phi = np.arccos(1 - 2 * random())

        x = np.sin(phi) * np.cos(theta)
        y = np.sin(phi) * np.sin(theta)
        z = np.cos(phi)

<<<<<<< HEAD
        return np.array([x, y, z, theta])
=======
        heading_theta = np.random.uniform(
            0, np.pi
        )  # do not ever make the vehicle move more than 180 degrees

        return np.array([x, y, z, heading_theta])
>>>>>>> 8353bf23
<|MERGE_RESOLUTION|>--- conflicted
+++ resolved
@@ -228,12 +228,8 @@
         y = np.sin(phi) * np.sin(theta)
         z = np.cos(phi)
 
-<<<<<<< HEAD
-        return np.array([x, y, z, theta])
-=======
         heading_theta = np.random.uniform(
             0, np.pi
         )  # do not ever make the vehicle move more than 180 degrees
 
-        return np.array([x, y, z, heading_theta])
->>>>>>> 8353bf23
+        return np.array([x, y, z, heading_theta])