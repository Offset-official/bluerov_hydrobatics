from importlib import resources
from copy import deepcopy
import gymnasium as gym
import numpy as np
from gymnasium import spaces
from bluerov2_gym.envs.core.dynamics import Dynamics
from bluerov2_gym.envs.core.rewards import Reward, SinglePointReward
from bluerov2_gym.envs.core.visualization.renderer import BlueRovRenderer
from random import random


class BlueRov(gym.Env):
    """
    BlueROV2 Gymnasium Environment

    This environment simulates the dynamics of a BlueROV2 underwater vehicle
    for reinforcement learning tasks. It includes position and velocity states
    in a 3D environment with heading angle.

    State variables:
    - x, y, z: 3D position coordinates
    - theta: heading angle
    - vx, vy, vz: linear velocities
    - omega: angular velocity
    """

    metadata = {"render_modes": ["human"], "render_fps": 30}

    def __init__(self, render_mode=None, trajectory_file=None):
        """
        Initialize the BlueROV environment

        Args:
            render_mode (str, optional): Rendering mode. Use "human" for visualization.
            trajectory_file (str, optional): Path to CSV file containing waypoint trajectory.
        """
        super().__init__()

        if render_mode is not None:
            with resources.path("bluerov2_gym.assets", "BlueRov2.dae") as asset_path:
                self.model_path = str(asset_path)
            self.renderer = BlueRovRenderer()
            self.render_mode = render_mode

        self.dynamics = Dynamics()
        self.trajectory_file = trajectory_file
        self.trajectory = None
        self.threshold_distance = 0.1
        self.angular_threshold = np.pi * 2

        self.distance_to_goal_from_start = 0.0

        init_x = 0.0
        init_y = 0.0
        init_z = 0.0
        init_theta = 0.0
        init_vx = 0.0
        init_vy = 0.0
        init_vz = 0.0
        init_omega = 0.0
        # Load trajectory if provided
        if trajectory_file is not None:
            self.trajectory = np.loadtxt(trajectory_file, delimiter=",")
            print(f"Loaded trajectory with {self.trajectory.shape[0]} waypoints")
            init_x = self.trajectory[0, 0]
            init_y = self.trajectory[0, 1]
            init_z = self.trajectory[0, 2]
            init_theta = self.trajectory[0, 3]
            self.goal_point = self.trajectory[1, :]
        else:
            self.trajectory = None
            self.goal_point, self.distance_to_goal_from_start = (
                self.compute_random_goal_point()
            )
            self.init_velocity, self.init_angular_velocity = (
                self.compute_random_velocities()
            )
            init_vx = self.init_velocity[0]
            init_vy = self.init_velocity[1]
            init_vz = self.init_velocity[2]
            init_omega = self.init_angular_velocity

        self.waypoint_idx = 1
        self.reward_fn = SinglePointReward(
            threshold=self.threshold_distance, angular_threshold=self.angular_threshold
        )

        self.number_of_steps = 0

        self.state = {
            "x": init_x,  # x position (m)
            "y": init_y,  # y position (m)
            "z": init_z,  # depth (m)
            "theta": init_theta,  # heading angle (rad)
            "vx": init_vx,  # x velocity (m/s)
            "vy": init_vy,  # y velocity (m/s)
            "vz": init_vz,  # vertical velocity (m/s)
            "omega": init_omega,  # angular velocity (rad/s)
        }

        if self.trajectory is not None:
            self.distance_to_goal_from_start = self.compute_distance_from_goal()

        self.init_state = deepcopy(self.state)

        # make theta and velocities random
        

        self.action_space = spaces.Box(
            low=-1.0,
            high=1.0,
            shape=(4,),
            dtype=np.float32,
        )

        self.observation_space = spaces.Dict(
            {
                "offset_x": spaces.Box(-np.inf, np.inf, shape=(1,), dtype=np.float64),
                "offset_y": spaces.Box(-np.inf, np.inf, shape=(1,), dtype=np.float64),
                "offset_z": spaces.Box(-np.inf, np.inf, shape=(1,), dtype=np.float64),
                "theta": spaces.Box(-np.inf, np.inf, shape=(1,), dtype=np.float64),
                "target_theta": spaces.Box(-np.inf, np.inf, shape=(1,), dtype=np.float64),
                "vx": spaces.Box(-np.inf, np.inf, shape=(1,), dtype=np.float64),
                "vy": spaces.Box(-np.inf, np.inf, shape=(1,), dtype=np.float64),
                "vz": spaces.Box(-np.inf, np.inf, shape=(1,), dtype=np.float64),
                "omega": spaces.Box(-np.inf, np.inf, shape=(1,), dtype=np.float64),
            }
        )

        self.dt = 0.1  # Time step (seconds)
        self.render_mode = render_mode

        if self.render_mode == "human":
            self.render()

    def reset(self, *, seed=None, options=None):
        """
        Reset the environment to an initial state.

        Args:
            seed (int, optional): Random seed for reproducibility
            options (dict, optional): Additional configuration options

        Returns:
            tuple: (observation, info)
        """
        super().reset(seed=seed)

        self.state = deepcopy(self.init_state)
        # self.state["theta"] = np.random.uniform(
        #         -np.pi/5, np.pi/5
        # )  # make theta and velocities random
        self.state["theta"] = np.random.uniform(
            -np.pi, np.pi
        )
        self.state["vx"] = np.random.uniform(-2.0, 2.0)  # make theta and velocities random
        self.state["vy"] = np.random.uniform(-2.0, 2.0)  # make theta and velocities random
        self.state["vz"] = np.random.uniform(-2.0, 2.0)  # make theta and velocities random
        

        self.number_of_steps = 0

        self.distances_from_goal = []

        if self.trajectory is not None:
            self.waypoint_idx = 1
            self.goal_point = self.trajectory[self.waypoint_idx, :]
        else:
            self.goal_point, self.distance_to_goal_from_start = (
                self.compute_random_goal_point()
            )
            self.init_velocity, self.init_angular_velocity = (
                self.compute_random_velocities()
            )
            self.state["vx"] = self.init_velocity[0]
            self.state["vy"] = self.init_velocity[1]
            self.state["vz"] = self.init_velocity[2]
            self.state["omega"] = self.init_angular_velocity
        self.distances_from_goal.append(self.distance_to_goal_from_start)

        # Track the closest distance to goal so far
        self.last_closest_distance_to_goal = self.distance_to_goal_from_start

        self.disturbance_dist = self.dynamics.reset()

        

        obs = self.compute_observation()

        

        # Initialize previous offsets for reward calculation
        self.offset_x_last = obs["offset_x"][0]
        self.offset_y_last = obs["offset_y"][0]
        self.offset_z_last = obs["offset_z"][0]

        info = {
            "distance_from_goal": self.compute_distance_from_goal(),
            "current_heading": self.state["theta"],
        }

        return obs, info

    def step(self, action):
        """
        Take a step in the environment given an action.

        Args:
            action (numpy.ndarray): Array of 4 thruster commands (-1.0 to 1.0)

        Returns:
            tuple: (observation, reward, terminated, truncated, info)
        """
        self.dynamics.step(self.state, action)

        self.number_of_steps += 1

        obs = self.compute_observation()

        terminated = False
        truncated = False

        # Check boundary conditions for termination
        if abs(self.state["z"]) > 10.0:  # Depth limit
            terminated = True
        if (
            abs(self.state["x"]) > 15.0 or abs(self.state["y"]) > 15.0
        ):  # Horizontal boundaries
            terminated = True

        distance_from_goal = self.compute_distance_from_goal()

        self.distances_from_goal.append(distance_from_goal)

        # Update last_closest_distance_to_goal if current distance is smaller
        if distance_from_goal < self.last_closest_distance_to_goal:
            self.last_closest_distance_to_goal = distance_from_goal

        if distance_from_goal > self.distance_to_goal_from_start + 0.5:
            terminated = True

        action_magnitude = self.compute_action_magnitude(action)

        is_success = bool(
            distance_from_goal < self.threshold_distance
            # and (abs(obs["offset_theta"][0]) < self.angular_threshold)
        )

        terminated = bool(terminated or is_success)

        if is_success and self.trajectory is not None:
            self.waypoint_idx += 1
            self.goal_point = self.trajectory[self.waypoint_idx, :]
            self.distance_to_goal_from_start = self.compute_distance_from_goal()
<<<<<<< HEAD
            self.state["vx"] = 0.0
            self.state["vy"] = 0.0
            self.state["vz"] = 0.0
            self.state["omega"] = 0.0
=======
            # self.state["theta"] = 0
>>>>>>> 46a963fc
            terminated = False

        # Compute dot_to_goal for straight-line motion encouragement
        to_goal = np.array(
            [
                self.goal_point[0] - self.state["x"],
                self.goal_point[1] - self.state["y"],
                self.goal_point[2] - self.state["z"],
            ]
        )
        unit_to_goal = to_goal / (np.linalg.norm(to_goal) + 1e-8)
        velocity = np.array(
            [
                self.state["vx"],
                self.state["vy"],
                self.state["vz"],
            ]
        )
        dot_to_goal = np.dot(unit_to_goal, velocity)

        # Calculate desired heading angle (in x-y plane) and heading error
        desired_heading = np.arctan2(
            self.goal_point[1] - self.state["y"], self.goal_point[0] - self.state["x"]
        )
        current_heading = self.state["theta"]
        heading_error = desired_heading - current_heading
        # Normalize heading_error to [-pi, pi]
        heading_error = (heading_error + np.pi) % (2 * np.pi) - np.pi

        # Use previous offsets for reward calculation
        offset_x_last = self.offset_x_last
        offset_y_last = self.offset_y_last
        offset_z_last = self.offset_z_last

        total_reward, reward_tuple = self.reward_fn.get_reward(
            distance_from_goal,
            # obs["offset_theta"][0],
            self.state["theta"],
            obs["target_theta"][0],
            action_magnitude,
            self.number_of_steps,
            dot_to_goal,
            self.distances_from_goal[-2],
            obs["offset_x"][0],
            obs["offset_y"][0],
            obs["offset_z"][0],
            obs["offset_x"][0] - offset_x_last,
            obs["offset_y"][0] - offset_y_last,
            obs["offset_z"][0] - offset_z_last,
            self.last_closest_distance_to_goal,
            terminated,
<<<<<<< HEAD
            heading_error,  # <-- Pass heading error to reward function
=======

>>>>>>> 46a963fc
        )

        # Update previous offsets for next step
        self.offset_x_last = obs["offset_x"][0]
        self.offset_y_last = obs["offset_y"][0]
        self.offset_z_last = obs["offset_z"][0]

        info = {
            "distance_from_goal": distance_from_goal,
            "reward_tuple": reward_tuple,
            "reward": total_reward,
            "action_magnitude": action_magnitude,
            "is_success": is_success,
            # "angle_offset": abs(obs["offset_theta"][0]),
            "current_heading": self.state["theta"],
        }

        if self.render_mode == "human":
            self.step_sim()

        return obs, total_reward, terminated, truncated, info

    def render(self):
        """
        Render the environment if in human mode.
        """
        if self.trajectory is not None:
            self.renderer.render(self.model_path, self.init_state, self.trajectory)
            self.renderer.visualize_waypoints(
                self.trajectory,
                current_idx=self.waypoint_idx,
            )
        else:
            self.renderer.render(self.model_path, self.init_state)
            self.renderer.visualize_waypoints(
                [[0, 0, 0, 0], self.goal_point],
                current_idx=1,
            )

    def step_sim(self):
        """
        Update the visualization with the current state.
        """
        self.renderer.step_sim(self.state)

        if self.trajectory is not None:
            self.renderer.visualize_waypoints(
                self.trajectory,
                current_idx=self.waypoint_idx,
            )
        else:
            self.renderer.visualize_waypoints(
                [[0, 0, 0, 0], self.goal_point],
                current_idx=1,
            )

    def compute_observation(self):

        obs = {
            "offset_x": np.array([self.state["x"] - self.goal_point[0]]),
            "offset_y": np.array([self.state["y"] - self.goal_point[1]]),
            "offset_z": np.array([self.state["z"] - self.goal_point[2]]),
            "theta": np.array([self.state["theta"]]),
            "target_theta": np.array([self.goal_point[3]]),
            "vx": np.array([self.state["vx"]]),
            "vy": np.array([self.state["vy"]]),
            "vz": np.array([self.state["vz"]]),
            "omega": np.array([self.state["omega"]]),
        }

        return obs

    def compute_distance_from_goal(self):

        return np.linalg.norm(
            np.array(
                [
                    self.state["x"] - self.goal_point[0],
                    self.state["y"] - self.goal_point[1],
                    self.state["z"] - self.goal_point[2],
                ]
            )
        )

    def compute_action_magnitude(self, action):
        return np.linalg.norm(action)

    def compute_random_velocities(self):
        """
        Generate random velocities for the vehicle.
        """
        vx = np.random.uniform(-0.5, 0.5)
        vy = np.random.uniform(-0.5, 0.5)
        vz = np.random.uniform(-0.5, 0.5)
        omega = np.random.uniform(-np.pi / 2, np.pi / 2)
        vx = 0.0
        vy = 0.0
        vz = 0.0
        omega = 0.0
        

        return np.array([vx, vy, vz]), omega

    def compute_random_goal_point(self):
        """
        Generate a random point anywhere within a sphere of radius R around the origin.
        """
        R = 2
        theta = 2 * np.pi * random()
        phi = np.arccos(1 - 2 * random())
        r = R * (random() ** (1 / 3))  # Cube root for uniform distribution in volume

        x = r * np.sin(phi) * np.cos(theta)
        y = r * np.sin(phi) * np.sin(theta)
        z = r * np.cos(phi)

        heading_theta = np.random.uniform(
            -np.pi, np.pi
        )  # do not ever make the vehicle move more than 180 degrees

        return np.array([x, y, z, heading_theta]), r<|MERGE_RESOLUTION|>--- conflicted
+++ resolved
@@ -252,14 +252,7 @@
             self.waypoint_idx += 1
             self.goal_point = self.trajectory[self.waypoint_idx, :]
             self.distance_to_goal_from_start = self.compute_distance_from_goal()
-<<<<<<< HEAD
-            self.state["vx"] = 0.0
-            self.state["vy"] = 0.0
-            self.state["vz"] = 0.0
-            self.state["omega"] = 0.0
-=======
             # self.state["theta"] = 0
->>>>>>> 46a963fc
             terminated = False
 
         # Compute dot_to_goal for straight-line motion encouragement
@@ -311,11 +304,7 @@
             obs["offset_z"][0] - offset_z_last,
             self.last_closest_distance_to_goal,
             terminated,
-<<<<<<< HEAD
-            heading_error,  # <-- Pass heading error to reward function
-=======
-
->>>>>>> 46a963fc
+
         )
 
         # Update previous offsets for next step
