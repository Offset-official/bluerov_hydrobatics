from importlib import resources
from copy import deepcopy
import gymnasium as gym
import numpy as np
from gymnasium import spaces
from bluerov2_gym.envs.core.dynamics import Dynamics
from bluerov2_gym.envs.core.rewards import Reward, SinglePointReward
from bluerov2_gym.envs.core.visualization.renderer import BlueRovRenderer
from random import random


class BlueRov(gym.Env):
    """
    BlueROV2 Gymnasium Environment

    This environment simulates the dynamics of a BlueROV2 underwater vehicle
    for reinforcement learning tasks. It includes position and velocity states
    in a 3D environment with heading angle.

    State variables:
    - x, y, z: 3D position coordinates
    - theta: heading angle
    - vx, vy, vz: linear velocities
    - omega: angular velocity
    """

    metadata = {"render_modes": ["human"], "render_fps": 30}

    def __init__(self, render_mode=None, trajectory_file=None):
        """
        Initialize the BlueROV environment

        Args:
            render_mode (str, optional): Rendering mode. Use "human" for visualization.
            trajectory_file (str, optional): Path to CSV file containing waypoint trajectory.
        """
        super().__init__()

        if render_mode is not None:
            with resources.path("bluerov2_gym.assets", "BlueRov2.dae") as asset_path:
                self.model_path = str(asset_path)
            self.renderer = BlueRovRenderer()
            self.render_mode = render_mode

        self.dynamics = Dynamics()
        self.trajectory_file = trajectory_file
        self.trajectory = None
        self.threshold_distance = 0.1
<<<<<<< HEAD
        self.angular_threshold = np.pi * 2
=======
        # self.angular_threshold = np.pi * 2
        self.angular_threshold = 0.2
>>>>>>> de983369

        self.distance_to_goal_from_start = 0.0

        init_x = 0.0
        init_y = 0.0
        init_z = 0.0
        init_theta = 0.0
        init_vx = 0.0
        init_vy = 0.0
        init_vz = 0.0
        init_omega = 0.0
        # Load trajectory if provided
        if trajectory_file is not None:
            self.trajectory = np.loadtxt(trajectory_file, delimiter=",")
            print(f"Loaded trajectory with {self.trajectory.shape[0]} waypoints")
            init_x = self.trajectory[0, 0]
            init_y = self.trajectory[0, 1]
            init_z = self.trajectory[0, 2]
            init_theta = self.trajectory[0, 3]
            self.goal_point = self.trajectory[1, :]
        else:
            self.trajectory = None
            self.goal_point, self.distance_to_goal_from_start = (
                self.compute_random_goal_point()
            )
            self.init_velocity, self.init_angular_velocity = (
                self.compute_random_velocities()
            )
            init_vx = self.init_velocity[0]
            init_vy = self.init_velocity[1]
            init_vz = self.init_velocity[2]
            init_omega = self.init_angular_velocity

        self.waypoint_idx = 1
        self.reward_fn = SinglePointReward(
            threshold=self.threshold_distance, angular_threshold=self.angular_threshold
        )

        self.number_of_steps = 0

        self.state = {
            "x": init_x,  # x position (m)
            "y": init_y,  # y position (m)
            "z": init_z,  # depth (m)
            "theta": init_theta,  # heading angle (rad)
            "vx": init_vx,  # x velocity (m/s)
            "vy": init_vy,  # y velocity (m/s)
            "vz": init_vz,  # vertical velocity (m/s)
            "omega": init_omega,  # angular velocity (rad/s)
        }

        if self.trajectory is not None:
            self.distance_to_goal_from_start = self.compute_distance_from_goal()

        self.init_state = deepcopy(self.state)

        self.action_space = spaces.Box(
            low=-1.0,
            high=1.0,
            shape=(4,),
            dtype=np.float32,
        )

        self.observation_space = spaces.Dict(
            {
                "offset_x": spaces.Box(-np.inf, np.inf, shape=(1,), dtype=np.float64),
                "offset_y": spaces.Box(-np.inf, np.inf, shape=(1,), dtype=np.float64),
                "offset_z": spaces.Box(-np.inf, np.inf, shape=(1,), dtype=np.float64),
                "offset_theta": spaces.Box(
                    -np.inf, np.inf, shape=(1,), dtype=np.float64
                ),
                "vx": spaces.Box(-np.inf, np.inf, shape=(1,), dtype=np.float64),
                "vy": spaces.Box(-np.inf, np.inf, shape=(1,), dtype=np.float64),
                "vz": spaces.Box(-np.inf, np.inf, shape=(1,), dtype=np.float64),
                "omega": spaces.Box(-np.inf, np.inf, shape=(1,), dtype=np.float64),
            }
        )

        self.dt = 0.1  # Time step (seconds)
        self.render_mode = render_mode

        if self.render_mode == "human":
            self.render()

    def reset(self, *, seed=None, options=None):
        """
        Reset the environment to an initial state.

        Args:
            seed (int, optional): Random seed for reproducibility
            options (dict, optional): Additional configuration options

        Returns:
            tuple: (observation, info)
        """
        super().reset(seed=seed)

        self.state = deepcopy(self.init_state)

        self.number_of_steps = 0

        self.distances_from_goal = []

        if self.trajectory is not None:
            self.waypoint_idx = 1
            self.goal_point = self.trajectory[self.waypoint_idx, :]
        else:
            self.goal_point, self.distance_to_goal_from_start = (
                self.compute_random_goal_point()
            )
            self.init_velocity, self.init_angular_velocity = (
                self.compute_random_velocities()
            )
            self.state["vx"] = self.init_velocity[0]
            self.state["vy"] = self.init_velocity[1]
            self.state["vz"] = self.init_velocity[2]
            self.state["omega"] = self.init_angular_velocity
        self.distances_from_goal.append(self.distance_to_goal_from_start)

        # Track the closest distance to goal so far
        self.last_closest_distance_to_goal = self.distance_to_goal_from_start

        self.disturbance_dist = self.dynamics.reset()

        obs = self.compute_observation()

        # Initialize previous offsets for reward calculation
        self.offset_x_last = obs["offset_x"][0]
        self.offset_y_last = obs["offset_y"][0]
        self.offset_z_last = obs["offset_z"][0]

        info = {
            "distance_from_goal": self.compute_distance_from_goal(),
            "current_heading": self.state["theta"],
        }

        return obs, info

    def step(self, action):
        """
        Take a step in the environment given an action.

        Args:
            action (numpy.ndarray): Array of 4 thruster commands (-1.0 to 1.0)

        Returns:
            tuple: (observation, reward, terminated, truncated, info)
        """
        self.dynamics.step(self.state, action)

        self.number_of_steps += 1

        obs = self.compute_observation()

        terminated = False
        truncated = False

        # Check boundary conditions for termination
        if abs(self.state["z"]) > 10.0:  # Depth limit
            terminated = True
        if (
            abs(self.state["x"]) > 15.0 or abs(self.state["y"]) > 15.0
        ):  # Horizontal boundaries
            terminated = True

        distance_from_goal = self.compute_distance_from_goal()

        self.distances_from_goal.append(distance_from_goal)

        # Update last_closest_distance_to_goal if current distance is smaller
        if distance_from_goal < self.last_closest_distance_to_goal:
            self.last_closest_distance_to_goal = distance_from_goal

        if distance_from_goal > self.distance_to_goal_from_start + 0.5:
            terminated = True

        action_magnitude = self.compute_action_magnitude(action)

        is_success = bool(
            distance_from_goal < self.threshold_distance
            and (abs(obs["offset_theta"][0]) < self.angular_threshold)
        )

        terminated = bool(terminated or is_success)

        if is_success and self.trajectory is not None:
            self.waypoint_idx += 1
            self.goal_point = self.trajectory[self.waypoint_idx, :]
            self.distance_to_goal_from_start = self.compute_distance_from_goal()
            self.state["vx"] = 0.0
            self.state["vy"] = 0.0
            self.state["vz"] = 0.0
            self.state["omega"] = 0.0
            terminated = False

        # Compute dot_to_goal for straight-line motion encouragement
        to_goal = np.array(
            [
                self.goal_point[0] - self.state["x"],
                self.goal_point[1] - self.state["y"],
                self.goal_point[2] - self.state["z"],
            ]
        )
        unit_to_goal = to_goal / (np.linalg.norm(to_goal) + 1e-8)
        velocity = np.array(
            [
                self.state["vx"],
                self.state["vy"],
                self.state["vz"],
            ]
        )
        dot_to_goal = np.dot(unit_to_goal, velocity)

        # Calculate desired heading angle (in x-y plane) and heading error
        desired_heading = np.arctan2(
            self.goal_point[1] - self.state["y"], self.goal_point[0] - self.state["x"]
        )
        current_heading = self.state["theta"]
        heading_error = desired_heading - current_heading
        # Normalize heading_error to [-pi, pi]
        heading_error = (heading_error + np.pi) % (2 * np.pi) - np.pi

        # Use previous offsets for reward calculation
        offset_x_last = self.offset_x_last
        offset_y_last = self.offset_y_last
        offset_z_last = self.offset_z_last

        total_reward, reward_tuple = self.reward_fn.get_reward(
            distance_from_goal,
            obs["offset_theta"][0],
            action_magnitude,
            self.number_of_steps,
            dot_to_goal,
            self.distances_from_goal[-2],
            obs["offset_x"][0],
            obs["offset_y"][0],
            obs["offset_z"][0],
            obs["offset_x"][0] - offset_x_last,
            obs["offset_y"][0] - offset_y_last,
            obs["offset_z"][0] - offset_z_last,
            self.last_closest_distance_to_goal,
            terminated,
            heading_error,  # <-- Pass heading error to reward function
        )

        # Update previous offsets for next step
        self.offset_x_last = obs["offset_x"][0]
        self.offset_y_last = obs["offset_y"][0]
        self.offset_z_last = obs["offset_z"][0]

        info = {
            "distance_from_goal": distance_from_goal,
            "reward_tuple": reward_tuple,
            "reward": total_reward,
            "action_magnitude": action_magnitude,
            "is_success": is_success,
            "angle_offset": abs(obs["offset_theta"][0]),
            "current_heading": self.state["theta"],
        }

        if self.render_mode == "human":
            self.step_sim()

        return obs, total_reward, terminated, truncated, info

    def render(self):
        """
        Render the environment if in human mode.
        """
        if self.trajectory is not None:
            self.renderer.render(self.model_path, self.init_state, self.trajectory)
            self.renderer.visualize_waypoints(
                self.trajectory,
                current_idx=self.waypoint_idx,
            )
        else:
            self.renderer.render(self.model_path, self.init_state)
            self.renderer.visualize_waypoints(
                [[0, 0, 0, 0], self.goal_point],
                current_idx=1,
            )

    def step_sim(self):
        """
        Update the visualization with the current state.
        """
        self.renderer.step_sim(self.state)

        if self.trajectory is not None:
            self.renderer.visualize_waypoints(
                self.trajectory,
                current_idx=self.waypoint_idx,
            )
        else:
            self.renderer.visualize_waypoints(
                [[0, 0, 0, 0], self.goal_point],
                current_idx=1,
            )

    def compute_observation(self):

        obs = {
            "offset_x": np.array([self.state["x"] - self.goal_point[0]]),
            "offset_y": np.array([self.state["y"] - self.goal_point[1]]),
            "offset_z": np.array([self.state["z"] - self.goal_point[2]]),
            "offset_theta": np.array([self.state["theta"] - self.goal_point[3]]),
            "vx": np.array([self.state["vx"]]),
            "vy": np.array([self.state["vy"]]),
            "vz": np.array([self.state["vz"]]),
            "omega": np.array([self.state["omega"]]),
        }

        return obs

    def compute_distance_from_goal(self):

        return np.linalg.norm(
            np.array(
                [
                    self.state["x"] - self.goal_point[0],
                    self.state["y"] - self.goal_point[1],
                    self.state["z"] - self.goal_point[2],
                ]
            )
        )

    def compute_action_magnitude(self, action):
        return np.linalg.norm(action)

    def compute_random_velocities(self):
        """
        Generate random velocities for the vehicle.
        """
        vx = np.random.uniform(-0.5, 0.5)
        vy = np.random.uniform(-0.5, 0.5)
        vz = np.random.uniform(-0.5, 0.5)
        omega = np.random.uniform(-np.pi / 2, np.pi / 2)
        vx = 0.0
        vy = 0.0
        vz = 0.0
        omega = 0.0
<<<<<<< HEAD
        

=======
>>>>>>> de983369
        return np.array([vx, vy, vz]), omega

    def compute_random_goal_point(self):
        """
        Generate a random point anywhere within a sphere of radius R around the origin.
        """
        R = 2
        theta = 2 * np.pi * random()
        phi = np.arccos(1 - 2 * random())
        r = R * (random() ** (1 / 3))  # Cube root for uniform distribution in volume

        x = r * np.sin(phi) * np.cos(theta)
        y = r * np.sin(phi) * np.sin(theta)
        z = r * np.cos(phi)

        heading_theta = np.random.uniform(
            -np.pi / 2, np.pi / 2
        )  # do not ever make the vehicle move more than 180 degrees

        return np.array([x, y, z, heading_theta]), r<|MERGE_RESOLUTION|>--- conflicted
+++ resolved
@@ -46,12 +46,7 @@
         self.trajectory_file = trajectory_file
         self.trajectory = None
         self.threshold_distance = 0.1
-<<<<<<< HEAD
         self.angular_threshold = np.pi * 2
-=======
-        # self.angular_threshold = np.pi * 2
-        self.angular_threshold = 0.2
->>>>>>> de983369
 
         self.distance_to_goal_from_start = 0.0
 
@@ -393,11 +388,8 @@
         vy = 0.0
         vz = 0.0
         omega = 0.0
-<<<<<<< HEAD
         
 
-=======
->>>>>>> de983369
         return np.array([vx, vy, vz]), omega
 
     def compute_random_goal_point(self):
