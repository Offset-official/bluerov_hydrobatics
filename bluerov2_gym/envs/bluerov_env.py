from importlib import resources
from copy import deepcopy
import gymnasium as gym
import numpy as np
from gymnasium import spaces
from bluerov2_gym.envs.core.dynamics import Dynamics
from bluerov2_gym.envs.core.rewards import Reward, SinglePointReward
from bluerov2_gym.envs.core.visualization.renderer import BlueRovRenderer
from random import random


class BlueRov(gym.Env):
    """
    BlueROV2 Gymnasium Environment

    This environment simulates the dynamics of a BlueROV2 underwater vehicle
    for reinforcement learning tasks. It includes position and velocity states
    in a 3D environment with heading angle.

    State variables:
    - x, y, z: 3D position coordinates
    - theta: heading angle
    - vx, vy, vz: linear velocities
    - omega: angular velocity
    """

    metadata = {"render_modes": ["human"], "render_fps": 30}

    def __init__(self, render_mode=None, trajectory_file=None):
        """
        Initialize the BlueROV environment

        Args:
            render_mode (str, optional): Rendering mode. Use "human" for visualization.
            trajectory_file (str, optional): Path to CSV file containing waypoint trajectory.
        """
        super().__init__()

        if render_mode is not None:
            with resources.path("bluerov2_gym.assets", "BlueRov2.dae") as asset_path:
                self.model_path = str(asset_path)
            self.renderer = BlueRovRenderer()
            self.render_mode = render_mode

        self.dynamics = Dynamics()
        self.trajectory_file = trajectory_file
        self.trajectory = None
        self.threshold_distance = 0.1
        self.angular_threshold = 0.1

        init_x = 0.0
        init_y = 0.0
        init_z = 0.0
        init_theta = 0.0

        # Load trajectory if provided
        if trajectory_file is not None:
            self.trajectory = np.loadtxt(trajectory_file, delimiter=",")
            print(f"Loaded trajectory with {self.trajectory.shape[0]} waypoints")
            init_x = self.trajectory[0, 0]
            init_y = self.trajectory[0, 1]
            init_z = self.trajectory[0, 2]
            init_theta = self.trajectory[0, 3]
            self.goal_point = self.trajectory[1, :]
        else:
            self.trajectory = None
            self.goal_point = self.compute_random_goal_point()
        self.waypoint_idx = 1
        self.reward_fn = SinglePointReward(
            threshold=self.threshold_distance, angular_threshold=self.angular_threshold
        )

        self.state = {
            "x": init_x,  # x position (m)
            "y": init_y,  # y position (m)
            "z": init_z,  # depth (m)
            "theta": init_theta,  # heading angle (rad)
            "vx": 0.0,  # x velocity (m/s)
            "vy": 0.0,  # y velocity (m/s)
            "vz": 0.0,  # vertical velocity (m/s)
            "omega": 0.0,  # angular velocity (rad/s)
        }

        self.init_state = deepcopy(self.state)

        self.action_space = spaces.Box(
            low=-1.0,
            high=1.0,
            shape=(4,),
            dtype=np.float32,
        )

        self.observation_space = spaces.Dict(
            {
                "offset_x": spaces.Box(-np.inf, np.inf, shape=(1,), dtype=np.float64),
                "offset_y": spaces.Box(-np.inf, np.inf, shape=(1,), dtype=np.float64),
                "offset_z": spaces.Box(-np.inf, np.inf, shape=(1,), dtype=np.float64),
                "offset_theta": spaces.Box(
                    -np.inf, np.inf, shape=(1,), dtype=np.float64
                ),
                "vx": spaces.Box(-np.inf, np.inf, shape=(1,), dtype=np.float64),
                "vy": spaces.Box(-np.inf, np.inf, shape=(1,), dtype=np.float64),
                "vz": spaces.Box(-np.inf, np.inf, shape=(1,), dtype=np.float64),
                "omega": spaces.Box(-np.inf, np.inf, shape=(1,), dtype=np.float64),
            }
        )

        self.dt = 0.1  # Time step (seconds)
        self.render_mode = render_mode

        if self.render_mode == "human":
            self.render()

    def reset(self, *, seed=None, options=None):
        """
        Reset the environment to an initial state.

        Args:
            seed (int, optional): Random seed for reproducibility
            options (dict, optional): Additional configuration options

        Returns:
            tuple: (observation, info)
        """
        super().reset(seed=seed)

        self.state = deepcopy(self.init_state)

        if self.trajectory is not None:
            self.waypoint_idx = 1
            self.goal_point = self.trajectory[self.waypoint_idx, :]
        else:
            self.goal_point = self.compute_random_goal_point()

        self.disturbance_dist = self.dynamics.reset()

        obs = self.compute_observation()

        info = {
            "distance_from_goal": self.compute_distance_from_goal(),
            "current_heading": self.state["theta"],
        }

        return obs, info

    def step(self, action):
        """
        Take a step in the environment given an action.

        Args:
            action (numpy.ndarray): Array of 4 thruster commands (-1.0 to 1.0)

        Returns:
            tuple: (observation, reward, terminated, truncated, info)
        """
        self.dynamics.step(self.state, action)

        obs = self.compute_observation()

        terminated = False
        truncated = False

        # Check boundary conditions for termination
        if abs(self.state["z"]) > 10.0:  # Depth limit
            terminated = True
        if (
            abs(self.state["x"]) > 15.0 or abs(self.state["y"]) > 15.0
        ):  # Horizontal boundaries
            terminated = True

        distance_from_goal = self.compute_distance_from_goal()

        if distance_from_goal > 1.5:
            terminated = True

        action_magnitude = self.compute_action_magnitude(action)

        is_success = bool(
            distance_from_goal < self.threshold_distance
            and (abs(obs["offset_theta"][0]) < self.angular_threshold)
        )
<<<<<<< HEAD

=======
        # print("SUCCESS", is_success)
        # print("OFFSET THEETA REACHES", obs["offset_theta"][0] < self.angular_threshold)
        # print("offset theta", obs["offset_theta"][0], "self thereshold", self.angular_threshold)
>>>>>>> 44590148
        terminated = bool(terminated or is_success)

        if is_success and self.trajectory is not None:
            self.waypoint_idx += 1
            self.goal_point = self.trajectory[self.waypoint_idx, :]
            terminated = False

        reward_tuple = self.reward_fn.get_reward(
            distance_from_goal, obs["offset_theta"][0], action_magnitude
        )

        total_reward = np.sum(reward_tuple)

        info = {
            "distance_from_goal": distance_from_goal,
            "reward_tuple": reward_tuple,
            "reward": total_reward,
            "action_magnitude": action_magnitude,
            "is_success": is_success,
            "angle_offset": abs(obs["offset_theta"][0]),
            "current_heading": self.state["theta"],
        }

        if self.render_mode == "human":
            self.step_sim()

        return obs, total_reward, terminated, truncated, info

    def render(self):
        """
        Render the environment if in human mode.
        """
        self.renderer.render(self.model_path, self.init_state)
        if self.trajectory is not None:
            self.renderer.visualize_waypoints(
                self.trajectory,
                current_idx=self.waypoint_idx,
            )
        else:
            self.renderer.visualize_waypoints(
                [[0, 0, 0, 0], self.goal_point],
                current_idx=1,
            )

    def step_sim(self):
        """
        Update the visualization with the current state.
        """
        self.renderer.step_sim(self.state)

        if self.trajectory is not None:
            self.renderer.visualize_waypoints(
                self.trajectory,
                current_idx=self.waypoint_idx,
            )
        else:
            self.renderer.visualize_waypoints(
                [[0, 0, 0, 0], self.goal_point],
                current_idx=1,
            )

    def compute_observation(self):

        obs = {
            "offset_x": np.array([self.state["x"] - self.goal_point[0]]),
            "offset_y": np.array([self.state["y"] - self.goal_point[1]]),
            "offset_z": np.array([self.state["z"] - self.goal_point[2]]),
            "offset_theta": np.array([self.state["theta"] - self.goal_point[3]]),
            "vx": np.array([self.state["vx"]]),
            "vy": np.array([self.state["vy"]]),
            "vz": np.array([self.state["vz"]]),
            "omega": np.array([self.state["omega"]]),
        }

        return obs

    def compute_distance_from_goal(self):

        return np.linalg.norm(
            np.array(
                [
                    self.state["x"] - self.goal_point[0],
                    self.state["y"] - self.goal_point[1],
                    self.state["z"] - self.goal_point[2],
                ]
            )
        )

    def compute_action_magnitude(self, action):
        return np.linalg.norm(action)

    def compute_random_goal_point(self):
        """
        Generate a random point on the surface of a unit sphere around the origin.
        """

        theta = 2 * np.pi * random()
        phi = np.arccos(1 - 2 * random())

        x = np.sin(phi) * np.cos(theta)
        y = np.sin(phi) * np.sin(theta)
        z = np.cos(phi)

        heading_theta = np.random.uniform(
            -np.pi / 2, np.pi / 2
        )  # do not ever make the vehicle move more than 180 degrees

        return np.array([x, y, z, heading_theta])<|MERGE_RESOLUTION|>--- conflicted
+++ resolved
@@ -179,13 +179,7 @@
             distance_from_goal < self.threshold_distance
             and (abs(obs["offset_theta"][0]) < self.angular_threshold)
         )
-<<<<<<< HEAD
-
-=======
-        # print("SUCCESS", is_success)
-        # print("OFFSET THEETA REACHES", obs["offset_theta"][0] < self.angular_threshold)
-        # print("offset theta", obs["offset_theta"][0], "self thereshold", self.angular_threshold)
->>>>>>> 44590148
+
         terminated = bool(terminated or is_success)
 
         if is_success and self.trajectory is not None:
