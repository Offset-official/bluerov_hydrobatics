import meshcat
import meshcat.geometry as g
import meshcat.transformations as tf
import numpy as np

import bluerov2_gym


class BlueRovRenderer:

    metadata = {"render_modes": ["human"], "render_fps": 30}

    def __init__(self, render_mode="human"):
        self.render_mode = render_mode
        self.vis = meshcat.Visualizer()
        self.vis.open()

    def render(self, model_path):
        if self.render_mode != "human":
            return
        water_surface = g.Box([30, 30, 0.01])
        water_material = g.MeshPhongMaterial(
            color=0x2389DA, opacity=0.3, transparent=True, side="DoubleSide"
        )
        self.vis["water_surface"].set_object(water_surface, water_material)

        water_volume = g.Box([30, 30, -50])
        water_volume_material = g.MeshPhongMaterial(
            color=0x1A6B9F, opacity=0.2, transparent=True
        )
        water_volume_transform = tf.translation_matrix([0, 0, -5])
        self.vis["water_volume"].set_object(water_volume, water_volume_material)
        self.vis["water_volume"].set_transform(water_volume_transform)
        print("model_path: ", model_path)
        self.vis["vessel"].set_object(
            g.DaeMeshGeometry.from_file(model_path),
            g.MeshLambertMaterial(color=0x0000FF, wireframe=False),
        )

        ground = g.Box([30, 30, 0.01])
        ground_material = g.MeshPhongMaterial(color=0x808080, side="DoubleSide")
        ground_transform = tf.translation_matrix([0, 0, -10])
        self.vis["ground"].set_object(ground, ground_material)
        self.vis["ground"].set_transform(ground_transform)

        # Add a reference frame
        self.vis["reference_frame"].set_object(g.TriadGeometry(1.0))

    def step_sim(self, state):
        self.state = state  # maybe wrong. check later
        if self.render_mode != "human":
            return

        translation = np.array([self.state["x"], self.state["y"], self.state["z"]])
        rotation_matrix = np.array(
            [
                [np.cos(self.state["theta"]), -np.sin(self.state["theta"]), 0],
                [np.sin(self.state["theta"]), np.cos(self.state["theta"]), 0],
                [0, 0, 1],
            ]
        )
        transform_matrix = np.eye(4)
        transform_matrix[:3, :3] = rotation_matrix
        transform_matrix[:3, 3] = translation

        self.vis["vessel"].set_transform(transform_matrix)

<<<<<<< HEAD
    def visualize_waypoints(self, waypoints, current_idx=0):
        """
        Visualize trajectory waypoints in the environment

        Args:
            waypoints: List of waypoints as [x, y, z] coordinates
            current_idx: Index of the current target waypoint
        """
        if self.render_mode != "human":
            return

        # Clear previous waypoints
        self.vis["waypoints"].delete()

        for i, point in enumerate(waypoints):
            if i < current_idx:
                # Past waypoints (reached) - small green
                sphere = g.Sphere(0.1)
                material = g.MeshPhongMaterial(color=0x00FF00)
            elif i == current_idx:
                # Current waypoint - larger yellow
                sphere = g.Sphere(0.3)
                material = g.MeshPhongMaterial(color=0xFFFF00)
            else:
                # Future waypoints - small white
                sphere = g.Sphere(0.1)
                material = g.MeshPhongMaterial(color=0xFFFFFF)

            self.vis[f"waypoints/point_{i}"].set_object(sphere, material)
            self.vis[f"waypoints/point_{i}"].set_transform(tf.translation_matrix(point))
=======
    def set_waypoints(self, waypoints):
        # display the xyz trajectory using white spheres
        for i, waypoint in enumerate(waypoints):
            sphere = g.Sphere(0.1)
            sphere_material = g.MeshPhongMaterial(color=0xFFFFFF)
            waypoint_transform = tf.translation_matrix(waypoint)
            self.vis[f"waypoint_{i}"].set_object(sphere, sphere_material)
            self.vis[f"waypoint_{i}"].set_transform(waypoint_transform)
>>>>>>> ef34cd51
<|MERGE_RESOLUTION|>--- conflicted
+++ resolved
@@ -65,7 +65,6 @@
 
         self.vis["vessel"].set_transform(transform_matrix)
 
-<<<<<<< HEAD
     def visualize_waypoints(self, waypoints, current_idx=0):
         """
         Visualize trajectory waypoints in the environment
@@ -96,7 +95,7 @@
 
             self.vis[f"waypoints/point_{i}"].set_object(sphere, material)
             self.vis[f"waypoints/point_{i}"].set_transform(tf.translation_matrix(point))
-=======
+
     def set_waypoints(self, waypoints):
         # display the xyz trajectory using white spheres
         for i, waypoint in enumerate(waypoints):
@@ -104,5 +103,4 @@
             sphere_material = g.MeshPhongMaterial(color=0xFFFFFF)
             waypoint_transform = tf.translation_matrix(waypoint)
             self.vis[f"waypoint_{i}"].set_object(sphere, sphere_material)
-            self.vis[f"waypoint_{i}"].set_transform(waypoint_transform)
->>>>>>> ef34cd51
+            self.vis[f"waypoint_{i}"].set_transform(waypoint_transform)