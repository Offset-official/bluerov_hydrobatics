import numpy as np


class Reward:
    def __init__(self):
        pass

    def get_reward(self, obs):
        position_error = np.sqrt(obs["x"][0] ** 2 + obs["y"][0] ** 2 + obs["z"][0] ** 2)

        # Velocity penalty
        velocity_penalty = np.sqrt(
            obs["vx"][0] ** 2 + obs["vy"][0] ** 2 + obs["vz"][0] ** 2
        )

        # Orientation error
        orientation_error = abs(obs["theta"][0])

        # Combined reward
        reward = -(
            1.0 * position_error  # Weight for position error
            + 0.1 * velocity_penalty  # Weight for velocity
            + 0.5 * orientation_error  # Weight for orientation
        )

        return reward
    
class SinglePointReward:
    def __init__(self,
                 threshold: float = 0.25,
                 angular_threshold: float = 0.1,
                 α: float = 1.0,    # forward‑progress weight
                 β: float = 5.0,    # cross‑track penalty weight
                 γ: float = 2.0     # heading‑alignment weight
                 ):
        self.threshold = threshold
        self.angular_threshold = angular_threshold
        self.α = α
        self.β = β
        self.γ = γ
        # store last potential
        self.last_phi = None
        # store last segment id so we can reset shaping when waypoint changes
        self._last_waypoint_hash = None

    def wrap_to_pi(self, angle):
        return (angle + np.pi) % (2*np.pi) - np.pi

    def compute_potential(self, offset_curr, offset_last, yaw):
        """
        offset_curr = [offset_x, offset_y]: vector from AUV to current waypoint
        offset_last = [offset_x_last, offset_y_last]: vector from AUV to previous waypoint
        yaw = current heading theta
        """
        # Segment vector from prev → curr:
        seg = np.array(offset_curr) - np.array(offset_last)
        norm = np.linalg.norm(seg) + 1e-8
        seg_u = seg / norm

        # Position of AUV relative to prev waypoint:
        #   prev_wp = pos + offset_last  →  pos_rel_prev = pos - prev_wp = -offset_last
        pos_rel_prev = -np.array(offset_last)

        # forward‐along‐track coordinate
        fwd = pos_rel_prev.dot(seg_u)

        # cross‐track error
        perp = pos_rel_prev - fwd*seg_u
        e_ct = np.linalg.norm(perp)

        # segment heading
        seg_theta = np.arctan2(seg_u[1], seg_u[0])

        # heading error
        h_err = self.wrap_to_pi(yaw - seg_theta)

        # potential
        return self.α * fwd - self.β * e_ct + self.γ * np.cos(h_err)

    def get_reward(
        self,
        distance_to_goal, theta, target_theta,
        action_magnitude, number_of_steps,
        dot_to_goal=0.0, last_distance_to_goal=0.0,
        offset_x=0.0, offset_y=0.0, offset_z=0.0,
        offset_x_last=0.0, offset_y_last=0.0, offset_z_last=0.0,
        last_closest_distance_to_goal=0.0,
        terminated=False,
        heading_error=0.0,
    ):
<<<<<<< HEAD
        r_completion = 0
        if (
            distance_to_goal < self.threshold
            and abs(theta_offset) < self.angular_threshold
        ):
            distance_to_goal = 0.0
            r_completion = 1500
        pos_reward = np.exp(-(distance_to_goal**3))
        # angle_reward = np.exp(-(theta_offset**2))
        angle_reward = 0
        total_reward = pos_reward + angle_reward + r_completion + (15*(last_closest_distance_to_goal - distance_to_goal))
        reward_tuple = np.array([])
=======
        # 1) completion / termination
        r_complete = 0.0
        if distance_to_goal < self.threshold:
            r_complete += 1500.0
>>>>>>> 46a963fc
        if terminated:
            r_complete -= 500.0

        # 2) compute a hash of (offset_curr, offset_last) to detect new segment
        #    this is just to reset shaping on waypoint change
        waypoint_hash = (round(offset_x,3), round(offset_y,3),
                         round(offset_x_last,3), round(offset_y_last,3))
        new_segment = (waypoint_hash != self._last_waypoint_hash)
        self._last_waypoint_hash = waypoint_hash

        # 3) compute current potential
        offset_curr = [offset_x, offset_y]
        offset_last = [offset_x_last, offset_y_last]
        phi = self.compute_potential(offset_curr, offset_last, theta)

        # on a new segment, reset last_phi so first Δφ=0
        if new_segment or self.last_phi is None:
            self.last_phi = phi

        # 4) shaping = Δφ
        r_shaping = phi - self.last_phi
        self.last_phi = phi

        # 5) combine with a small time‐step penalty and action penalty on translation only
        time_pen = -0.05 * number_of_steps

        # action_magnitude might be scalar or vector
        act = action_magnitude
        try:
            if len(act) >= 3:
                t_mag = np.linalg.norm(np.array(act[:3]))
            else:
                t_mag = np.linalg.norm(np.array(act))
        except TypeError:
            t_mag = float(act)
        action_pen = np.exp(-(t_mag**2))

        total = r_complete + r_shaping + time_pen + action_pen

        return total, np.array([r_complete, r_shaping, time_pen, action_pen])

class WayPointReward:
    def __init__(self, waypoints, threshold=0.1):
        """
        Initialize the WayPointReward class.
        waypoints: numpy array of shape (num_points, 4) containing x, y, z, coordinates and heading angle (rad)
        """
        self.waypoints = waypoints
        self.current_waypoint_idx = 0
        self.threshold = threshold
        self.total_waypoints = len(waypoints)

    def get_reward(self, obs):
        if self.current_waypoint_idx >= len(self.waypoints):
            return 0.0

        current_waypoint = self.waypoints[self.current_waypoint_idx]
        position_error = np.sqrt(
            (obs["x"][0] - current_waypoint[0]) ** 2
            + (obs["y"][0] - current_waypoint[1]) ** 2
            + (obs["z"][0] - current_waypoint[2]) ** 2
        )

        orientation_error = abs(obs["theta"][0] - current_waypoint[3])

        # Check if the waypoint is reached
        if position_error < self.threshold:
            self.current_waypoint_idx += 1

        return -(position_error + orientation_error)<|MERGE_RESOLUTION|>--- conflicted
+++ resolved
@@ -88,25 +88,10 @@
         terminated=False,
         heading_error=0.0,
     ):
-<<<<<<< HEAD
-        r_completion = 0
-        if (
-            distance_to_goal < self.threshold
-            and abs(theta_offset) < self.angular_threshold
-        ):
-            distance_to_goal = 0.0
-            r_completion = 1500
-        pos_reward = np.exp(-(distance_to_goal**3))
-        # angle_reward = np.exp(-(theta_offset**2))
-        angle_reward = 0
-        total_reward = pos_reward + angle_reward + r_completion + (15*(last_closest_distance_to_goal - distance_to_goal))
-        reward_tuple = np.array([])
-=======
         # 1) completion / termination
         r_complete = 0.0
         if distance_to_goal < self.threshold:
             r_complete += 1500.0
->>>>>>> 46a963fc
         if terminated:
             r_complete -= 500.0
 
