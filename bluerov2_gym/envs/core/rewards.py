import numpy as np


class Reward:
    def __init__(self):
        pass

    def get_reward(self, obs):
        position_error = np.sqrt(obs["x"][0] ** 2 + obs["y"][0] ** 2 + obs["z"][0] ** 2)

        # Velocity penalty
        velocity_penalty = np.sqrt(
            obs["vx"][0] ** 2 + obs["vy"][0] ** 2 + obs["vz"][0] ** 2
        )

        # Orientation error
        orientation_error = abs(obs["theta"][0])

        # Combined reward
        reward = -(
            1.0 * position_error  # Weight for position error
            + 0.1 * velocity_penalty  # Weight for velocity
            + 0.5 * orientation_error  # Weight for orientation
        )

        return reward


class SinglePointReward:
    def __init__(self, threshold=0.1, angular_threshold=0.1):
        """
        Initialize the SinglePointReward class.
        goal_point: numpy array of shape (4,) containing x, y, z coordinates and heading angle (rad)
        """
        self.threshold = threshold
        self.angular_threshold = angular_threshold

    def get_reward(
        self,
        distance_to_goal,
        theta_offset,
        action_magnitude,
        number_of_steps,
        dot_to_goal=0.0,
        last_distance_to_goal=0.0,
        offset_x=0.0,
        offset_y=0.0,
        offset_z=0.0,
        offset_x_last=0.0,
        offset_y_last=0.0,
        offset_z_last=0.0,
        last_closest_distance_to_goal=0.0,
        terminated=False,
        heading_error=0.0,
    ):
        r_completion = 0
        if (
            distance_to_goal < self.threshold
            and abs(theta_offset) < self.angular_threshold
        ):
            distance_to_goal = 0.0
            r_completion = 1500
        pos_reward = np.exp(-(distance_to_goal**3))
<<<<<<< HEAD
        # angle_reward = np.exp(-(theta_offset**2))
        angle_reward = 0
        total_reward = pos_reward + angle_reward + r_completion + (15*(last_closest_distance_to_goal - distance_to_goal))
=======
        # Incorporate both angle offset (to goal's target heading) and heading error (to next waypoint)
        angle_offset_reward = np.exp(-(theta_offset**2))
        # heading_error_reward = np.exp(-(heading_error**2))
        total_reward = (
            pos_reward
            + angle_offset_reward
            # + heading_error_reward
            + r_completion
            + (15 * (last_closest_distance_to_goal - distance_to_goal))
        )
>>>>>>> de983369
        reward_tuple = np.array([])
        if terminated:
            total_reward -= 500
        return (total_reward, reward_tuple)


class WayPointReward:
    def __init__(self, waypoints, threshold=0.1):
        """
        Initialize the WayPointReward class.
        waypoints: numpy array of shape (num_points, 4) containing x, y, z, coordinates and heading angle (rad)
        """
        self.waypoints = waypoints
        self.current_waypoint_idx = 0
        self.threshold = threshold
        self.total_waypoints = len(waypoints)

    def get_reward(self, obs):
        if self.current_waypoint_idx >= len(self.waypoints):
            return 0.0

        current_waypoint = self.waypoints[self.current_waypoint_idx]
        position_error = np.sqrt(
            (obs["x"][0] - current_waypoint[0]) ** 2
            + (obs["y"][0] - current_waypoint[1]) ** 2
            + (obs["z"][0] - current_waypoint[2]) ** 2
        )

        orientation_error = abs(obs["theta"][0] - current_waypoint[3])

        # Check if the waypoint is reached
        if position_error < self.threshold:
            self.current_waypoint_idx += 1

        return -(position_error + orientation_error)<|MERGE_RESOLUTION|>--- conflicted
+++ resolved
@@ -61,22 +61,9 @@
             distance_to_goal = 0.0
             r_completion = 1500
         pos_reward = np.exp(-(distance_to_goal**3))
-<<<<<<< HEAD
         # angle_reward = np.exp(-(theta_offset**2))
         angle_reward = 0
         total_reward = pos_reward + angle_reward + r_completion + (15*(last_closest_distance_to_goal - distance_to_goal))
-=======
-        # Incorporate both angle offset (to goal's target heading) and heading error (to next waypoint)
-        angle_offset_reward = np.exp(-(theta_offset**2))
-        # heading_error_reward = np.exp(-(heading_error**2))
-        total_reward = (
-            pos_reward
-            + angle_offset_reward
-            # + heading_error_reward
-            + r_completion
-            + (15 * (last_closest_distance_to_goal - distance_to_goal))
-        )
->>>>>>> de983369
         reward_tuple = np.array([])
         if terminated:
             total_reward -= 500
