import time
from pathlib import Path
import gymnasium as gym
import bluerov2_gym
import typer
from stable_baselines3 import PPO
from stable_baselines3.common.callbacks import CheckpointCallback, EvalCallback
from stable_baselines3.common.env_util import make_vec_env
from stable_baselines3.common.env_checker import check_env
from stable_baselines3.common.vec_env import VecNormalize, SubprocVecEnv
import rich

import bluerov2_gym.envs

app = typer.Typer(pretty_exceptions_enable=False)


@app.command()
def train(
    output_dir: str = "./trained_models",
    total_timesteps: int = 1000000,
    n_steps: int = 8,
    n_envs: int = 8,
    model_name: str = "bluerov_simplepoint",
    render_mode: str = None,
):
    output_dir = Path(output_dir)
    output_dir.mkdir(parents=True, exist_ok=True)

    model_path = output_dir / model_name

    print(f"Model will be saved to: {model_path}")
    print(f"Using {n_envs} parallel environments")

    checkpoint_callback = CheckpointCallback(
        save_freq=1000,
        save_path=str(output_dir / "checkpoints"),
        name_prefix=model_name,
        verbose=1
    )

    eval_vec_env = VecNormalize(
        make_vec_env(
            "BlueRov-v0",
            n_envs=1,
            seed=42,
            env_kwargs={"render_mode": "none"},
        )
    )

    eval_callback = EvalCallback(
        eval_vec_env,
        best_model_save_path=str(output_dir / "best_checkpoints"),
        log_path="./logs/",
        verbose=1,
        eval_freq=1000,
        deterministic=True,

        # render=True,
    )

    vec_env = VecNormalize(
        make_vec_env(
            "BlueRov-v0",
            n_envs=n_envs,
            seed=42,
            env_kwargs={"render_mode": None},
            vec_env_cls=SubprocVecEnv,
        )
    )

    env = bluerov2_gym.envs.BlueRov(render_mode=None)

    check_env(env, warn=True, skip_render_check=True)

    print("Environment check passed successfully ✅")

    model = PPO(
        "MultiInputPolicy",
        vec_env,
        verbose=0,
        n_steps=n_steps,
        batch_size=64,
<<<<<<< HEAD
        device="cuda",
=======
        device="cpu",
>>>>>>> 0c6590a4
        tensorboard_log=str("logs"),
    )

    start_time = time.time()

    model.learn(
        total_timesteps=total_timesteps,
        callback=[checkpoint_callback, eval_callback],
        progress_bar=True,
    )

    training_time = time.time() - start_time
    print(f"Training completed in {training_time:.2f} seconds")

    model.save(model_path)
    print(f"Model saved to {model_path}")

    return model


if __name__ == "__main__":
    app()<|MERGE_RESOLUTION|>--- conflicted
+++ resolved
@@ -81,11 +81,7 @@
         verbose=0,
         n_steps=n_steps,
         batch_size=64,
-<<<<<<< HEAD
         device="cuda",
-=======
-        device="cpu",
->>>>>>> 0c6590a4
         tensorboard_log=str("logs"),
     )
 
