import time
from pathlib import Path
import gymnasium as gym
import bluerov2_gym
import typer
<<<<<<< HEAD
from stable_baselines3 import PPO, A2C
=======
from stable_baselines3 import PPO, SAC
>>>>>>> cd0c686f
from stable_baselines3.common.callbacks import CheckpointCallback, EvalCallback
from stable_baselines3.common.env_util import make_vec_env
from stable_baselines3.common.env_checker import check_env
from stable_baselines3.common.vec_env import VecNormalize, SubprocVecEnv, DummyVecEnv
import rich

import bluerov2_gym.envs

app = typer.Typer(pretty_exceptions_enable=False)


@app.command()
def train(
    output_dir: str = "./trained_models",
    total_timesteps: int = 1000000,
    n_steps: int = 8,
    n_envs: int = 8,
    model_name: str = "bluerov_simplepoint",
    render_mode: str = None,
    model_type: str = "ppo",  # new argument
):

    env = bluerov2_gym.envs.BlueRov(render_mode=None)
    check_env(env, warn=True, skip_render_check=True)
    print("Environment check passed successfully ✅")


    output_dir = Path(output_dir)
    output_dir.mkdir(parents=True, exist_ok=True)

    # Update model_name to include model_type for clarity
    model_name = f"{model_type.lower()}_{model_name}"
    model_path = output_dir / model_name
    best_path = output_dir / "best" / model_name

    print(f"Model will be saved to: {model_path}")
    print(f"Using {n_envs} parallel environments")

<<<<<<< HEAD

    train_env = VecNormalize(
=======
    checkpoint_callback = CheckpointCallback(
        save_freq=1000,
        save_path=str(output_dir / "checkpoints"),
        name_prefix=model_name,
        verbose=1,
    )

    eval_vec_env = VecNormalize(
        make_vec_env(
            "BlueRov-v0",
            n_envs=1,
            seed=42,
            env_kwargs={"render_mode": render_mode},
        )
    )

    eval_callback = EvalCallback(
        eval_vec_env,
        best_model_save_path=str(output_dir / "best_checkpoints"),
        log_path="./logs/",
        verbose=1,
        eval_freq=1000,
        deterministic=True,
        n_eval_episodes=20,
        # render=True,
    )

    vec_env = VecNormalize(
>>>>>>> cd0c686f
        make_vec_env(
            "BlueRov-v0",
            n_envs=n_envs,
            seed=42,
            env_kwargs={"render_mode": None},
            vec_env_cls=SubprocVecEnv,
        )
    )

    class FrozenEvalCallback(EvalCallback):
        def __init__(
            self,
            train_env: VecNormalize,
            best_model_save_path: str,
            log_path: str = None,
            eval_freq: int = 1_000,
            n_eval_episodes: int = 20,
            deterministic: bool = True,
            verbose: int = 1,
        ):

            frozen_eval = VecNormalize(
                make_vec_env(
                    "BlueRov-v0",
                    n_envs=1,
                    seed=42,
                    env_kwargs={"render_mode": "human"},
                    vec_env_cls=DummyVecEnv,
                )
                , training=False, norm_reward=False)

            frozen_eval.obs_rms = train_env.obs_rms
            frozen_eval.ret_rms = train_env.ret_rms

            super().__init__(
                eval_env=frozen_eval,
                best_model_save_path=best_model_save_path,
                log_path=log_path,
                eval_freq=eval_freq,
                n_eval_episodes=n_eval_episodes,
                deterministic=deterministic,
                verbose=verbose,
            )

    eval_callback = FrozenEvalCallback(
        train_env,
        best_model_save_path=str(best_path),
        log_path="./logs/",
        eval_freq=1_000,
        n_eval_episodes=20,
        deterministic=True,
        verbose=1,
    )


    # model = PPO(
    #     "MultiInputPolicy",
    #     vec_env,
    #     verbose=0,
    #     n_steps=n_steps,
    #     batch_size=64,
    #     device="cuda",
    #     tensorboard_log=str("logs"),
    # )

<<<<<<< HEAD
    model = A2C(
        "MultiInputPolicy",
        train_env,
        verbose=0,
        n_steps=n_steps,
        # batch_size=64,
        device="cuda",
        tensorboard_log=str("logs"),
    )
=======
    if model_type.lower() == "ppo":
        model = PPO(
            "MultiInputPolicy",
            vec_env,
            verbose=0,
            n_steps=n_steps,
            batch_size=64,
            device="cpu",
            tensorboard_log=str("logs"),
        )
    elif model_type.lower() == "sac":
        model = SAC(
            "MultiInputPolicy",
            vec_env,
            verbose=0,
            tensorboard_log=str(output_dir / "tensorboard"),
            learning_starts=1000,
            batch_size=64,
            buffer_size=1000000,
            learning_rate=0.001,
            policy_kwargs=dict(net_arch=[256, 256]),
            device="cuda",
        )
    else:
        raise ValueError(f"Unsupported model type: {model_type}")
>>>>>>> cd0c686f

    start_time = time.time()

    model.learn(
        total_timesteps=total_timesteps,
        callback=[eval_callback],
        progress_bar=True,
    )

    training_time = time.time() - start_time
    print(f"Training completed in {training_time:.2f} seconds")
    print(f"Model saved to {model_path}")
    
    # del model
    # # load best model 
    # model = A2C.load(str(best_path))
    # vec_norm = model.get_vec_normalize()


    return model


if __name__ == "__main__":
    app()<|MERGE_RESOLUTION|>--- conflicted
+++ resolved
@@ -3,11 +3,7 @@
 import gymnasium as gym
 import bluerov2_gym
 import typer
-<<<<<<< HEAD
 from stable_baselines3 import PPO, A2C
-=======
-from stable_baselines3 import PPO, SAC
->>>>>>> cd0c686f
 from stable_baselines3.common.callbacks import CheckpointCallback, EvalCallback
 from stable_baselines3.common.env_util import make_vec_env
 from stable_baselines3.common.env_checker import check_env
@@ -46,39 +42,8 @@
     print(f"Model will be saved to: {model_path}")
     print(f"Using {n_envs} parallel environments")
 
-<<<<<<< HEAD
 
     train_env = VecNormalize(
-=======
-    checkpoint_callback = CheckpointCallback(
-        save_freq=1000,
-        save_path=str(output_dir / "checkpoints"),
-        name_prefix=model_name,
-        verbose=1,
-    )
-
-    eval_vec_env = VecNormalize(
-        make_vec_env(
-            "BlueRov-v0",
-            n_envs=1,
-            seed=42,
-            env_kwargs={"render_mode": render_mode},
-        )
-    )
-
-    eval_callback = EvalCallback(
-        eval_vec_env,
-        best_model_save_path=str(output_dir / "best_checkpoints"),
-        log_path="./logs/",
-        verbose=1,
-        eval_freq=1000,
-        deterministic=True,
-        n_eval_episodes=20,
-        # render=True,
-    )
-
-    vec_env = VecNormalize(
->>>>>>> cd0c686f
         make_vec_env(
             "BlueRov-v0",
             n_envs=n_envs,
@@ -144,7 +109,6 @@
     #     tensorboard_log=str("logs"),
     # )
 
-<<<<<<< HEAD
     model = A2C(
         "MultiInputPolicy",
         train_env,
@@ -154,33 +118,6 @@
         device="cuda",
         tensorboard_log=str("logs"),
     )
-=======
-    if model_type.lower() == "ppo":
-        model = PPO(
-            "MultiInputPolicy",
-            vec_env,
-            verbose=0,
-            n_steps=n_steps,
-            batch_size=64,
-            device="cpu",
-            tensorboard_log=str("logs"),
-        )
-    elif model_type.lower() == "sac":
-        model = SAC(
-            "MultiInputPolicy",
-            vec_env,
-            verbose=0,
-            tensorboard_log=str(output_dir / "tensorboard"),
-            learning_starts=1000,
-            batch_size=64,
-            buffer_size=1000000,
-            learning_rate=0.001,
-            policy_kwargs=dict(net_arch=[256, 256]),
-            device="cuda",
-        )
-    else:
-        raise ValueError(f"Unsupported model type: {model_type}")
->>>>>>> cd0c686f
 
     start_time = time.time()
 
